import { useState, useEffect, useRef } from "react";
import { User } from "@supabase/supabase-js";
import { useLanguage } from "@/hooks/useLanguage";
import { Button } from "@/components/ui/button";
import { Input } from "@/components/ui/input";
import { Card, CardContent } from "@/components/ui/card";
import { ScrollArea } from "@/components/ui/scroll-area";
import { Send, Bot, User as UserIcon } from "lucide-react";
import { ChatMessage } from "@/types/chat";
import {
  PrivacyConsentWidget,
} from "./InteractiveChatWidgets";

interface NewInteractiveDentalChatProps {
  user: User | null;
}

export const NewInteractiveDentalChat = ({ user }: NewInteractiveDentalChatProps) => {
  const [messages, setMessages] = useState<ChatMessage[]>([]);
  const [inputMessage, setInputMessage] = useState("");
  const [sessionId] = useState(() => crypto.randomUUID());
  const [showConsent, setShowConsent] = useState(!user);
  const [activeWidget, setActiveWidget] = useState<string | null>(null);
  
  const { t } = useLanguage();
  const messagesEndRef = useRef<HTMLDivElement>(null);

  useEffect(() => {
    if (user && messages.length === 0) {
      const welcomeMessage: ChatMessage = {
        id: crypto.randomUUID(),
        session_id: sessionId,
        message: `Hello! 👋 I'm your dental assistant. How can I help you today?`,
        is_bot: true,
        message_type: "text",
        created_at: new Date().toISOString(),
      };
      setMessages([welcomeMessage]);
      // initial interaction does not show quick actions anymore
    }
  }, [user, sessionId]);

  useEffect(() => {
    messagesEndRef.current?.scrollIntoView({ behavior: "smooth" });
  }, [messages, activeWidget]);

  const addBotMessage = (message: string) => {
    const botMessage: ChatMessage = {
      id: crypto.randomUUID(),
      session_id: sessionId,
      message,
      is_bot: true,
      message_type: "text",
      created_at: new Date().toISOString(),
    };
    setMessages(prev => [...prev, botMessage]);
  };

  const handleConsent = (accepted: boolean) => {
    if (accepted) {
      setShowConsent(false);
      addBotMessage("Welcome to First Smile AI! 🎉 Please log in to access all features.");
    } else {
      addBotMessage("Please log in to use First Smile AI.");
    }
  };

  const handleQuickAction = (action: string) => {
    setActiveWidget(null);
    
    if (!user) {
      addBotMessage("Please log in to access this feature. You can find the login button at the top right.");
      return;
    }

    switch (action) {
      case 'appointments':
        addBotMessage("I'll show your appointments here when the backend is connected.");
        break;
      case 'earliest':
        addBotMessage("I'll help you find the earliest available slot when the booking system is connected.");
        break;
      case 'emergency':
        addBotMessage("For emergencies, please call the clinic directly or visit the emergency room.");
        break;
      case 'help':
        addBotMessage(`Here's what I can help with:\n\n🗓️ Book appointments\n📱 Manage your bookings\n❓ Answer questions\n⚙️ Update settings\n\nJust type what you need!`);
        break;
    }
<<<<<<< HEAD

    setTimeout(() => setActiveWidget('quick-actions'), 2000);
=======
    
    // continue conversation naturally without quick action prompts
>>>>>>> 9d5d2331
  };

  const handleSendMessage = () => {
    if (!inputMessage.trim()) return;

    const userMessage: ChatMessage = {
      id: crypto.randomUUID(),
      session_id: sessionId,
      message: inputMessage,
      is_bot: false,
      message_type: "text",
      created_at: new Date().toISOString(),
    };

    setMessages(prev => [...prev, userMessage]);
    setInputMessage("");
    setActiveWidget(null);

    setTimeout(() => {
      addBotMessage("I'm here to help! How can I assist you?");
    }, 500);
  };

  if (showConsent && !user) {
    return (
      <div className="flex flex-col h-full">
        <div className="flex-1 p-4 flex items-center justify-center">
          <PrivacyConsentWidget
            onAccept={() => handleConsent(true)}
            onDecline={() => handleConsent(false)}
          />
        </div>
      </div>
    );
  }

  return (
    <div className="flex flex-col h-full">
      <ScrollArea className="flex-1 p-4">
        <div className="space-y-4 max-w-4xl mx-auto">
          {messages.map((message) => (
            <div
              key={message.id}
              className={`flex ${message.is_bot ? "justify-start" : "justify-end"}`}
            >
              <div className={`flex items-start space-x-2 max-w-md ${
                message.is_bot ? "" : "flex-row-reverse space-x-reverse"
              }`}>
                <div className="flex-shrink-0">
                  {message.is_bot ? (
                    <div className="w-8 h-8 rounded-full bg-primary/10 flex items-center justify-center">
                      <Bot className="w-4 h-4 text-primary" />
                    </div>
                  ) : (
                    <div className="w-8 h-8 rounded-full bg-secondary flex items-center justify-center">
                      <UserIcon className="w-4 h-4 text-secondary-foreground" />
                    </div>
                  )}
                </div>
                <Card className={`${message.is_bot ? "bg-muted/50" : "bg-primary text-primary-foreground"}`}>
                  <CardContent className="p-3">
                    <div className="text-sm whitespace-pre-wrap">{message.message}</div>
                  </CardContent>
                </Card>
              </div>
            </div>
          ))}
<<<<<<< HEAD
          {activeWidget === 'quick-actions' && (
            <QuickActionsWidget onAction={handleQuickAction} />
          )}

=======

          
>>>>>>> 9d5d2331
          <div ref={messagesEndRef} />
        </div>
      </ScrollArea>

      <div className="border-t p-4">
        <div className="flex space-x-2 max-w-4xl mx-auto">
          <Input
            placeholder="Type your message..."
            value={inputMessage}
            onChange={(e) => setInputMessage(e.target.value)}
            onKeyPress={(e) => e.key === 'Enter' && handleSendMessage()}
            className="flex-1"
          />
          <Button 
            onClick={handleSendMessage} 
            disabled={!inputMessage.trim()}
            size="icon"
          >
            <Send className="h-4 w-4" />
          </Button>
        </div>
      </div>
    </div>
  );
};
<|MERGE_RESOLUTION|>--- conflicted
+++ resolved
@@ -87,13 +87,7 @@
         addBotMessage(`Here's what I can help with:\n\n🗓️ Book appointments\n📱 Manage your bookings\n❓ Answer questions\n⚙️ Update settings\n\nJust type what you need!`);
         break;
     }
-<<<<<<< HEAD
 
-    setTimeout(() => setActiveWidget('quick-actions'), 2000);
-=======
-    
-    // continue conversation naturally without quick action prompts
->>>>>>> 9d5d2331
   };
 
   const handleSendMessage = () => {
@@ -161,15 +155,7 @@
               </div>
             </div>
           ))}
-<<<<<<< HEAD
-          {activeWidget === 'quick-actions' && (
-            <QuickActionsWidget onAction={handleQuickAction} />
-          )}
 
-=======
-
-          
->>>>>>> 9d5d2331
           <div ref={messagesEndRef} />
         </div>
       </ScrollArea>
