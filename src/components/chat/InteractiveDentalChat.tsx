--- conflicted
+++ resolved
@@ -372,11 +372,7 @@
     });
 
     addBotMessage("I'll help you book an appointment! What symptoms are you experiencing?");
-<<<<<<< HEAD
-    setActiveWidget(null);
-=======
-
->>>>>>> ba6f8c03
+ main
   };
 
   const startEmergencyBooking = () => {
@@ -637,26 +633,7 @@
     setInputMessage("");
     setIsLoading(true);
   setActiveWidget(null);
-<<<<<<< HEAD
-
-  await saveMessage(userMessage);
-
-  if (bookingFlow.step === 'reason') {
-    setBookingFlow({ ...bookingFlow, reason: userMessage.message, step: 'dentist' });
-
-    const history = [...messages, userMessage].slice(-10);
-    const { message: aiReply } = await generateBotResponse(userMessage.message, history);
-    setMessages(prev => [...prev, aiReply]);
-    await saveMessage(aiReply);
-
-=======
-
-  await saveMessage(userMessage);
-
-  if (bookingFlow.step === 'reason') {
-    setBookingFlow({ ...bookingFlow, reason: userMessage.message, step: 'dentist' });
-    addBotMessage(`Got it! You're experiencing: **${userMessage.message}**.`);
->>>>>>> ba6f8c03
+ main
     await loadDentistsForBooking(false);
     setIsLoading(false);
     return;
