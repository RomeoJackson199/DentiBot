import { useState, useEffect, useRef } from "react";
import { User } from "@supabase/supabase-js";
import { supabase } from "@/integrations/supabase/client";
import { useLanguage, changeLanguage } from "@/hooks/useLanguage";
import { useToast } from "@/hooks/use-toast";
import { useTheme } from "next-themes";
import { Button } from "@/components/ui/button";
import { Input } from "@/components/ui/input";
import { Card, CardContent } from "@/components/ui/card";
import { ScrollArea } from "@/components/ui/scroll-area";
import { Badge } from "@/components/ui/badge";
import { Send, Bot, User as UserIcon, Mic, MicOff } from "lucide-react";
import { ChatMessage } from "@/types/chat";
import { format } from "date-fns";
import {
  PrivacyConsentWidget,
  AppointmentReasonWidget,
  InlineCalendarWidget,
  TimeSlotsWidget,
  DentistSelectionWidget,
  AppointmentConfirmationWidget,
  PersonalInfoFormWidget,
  QuickSettingsWidget,
  ImageUploadWidget,
  UrgencySliderWidget
} from "./InteractiveChatWidgets";

interface InteractiveDentalChatProps {
  user: User | null;
  triggerBooking?: boolean;
  onBookingTriggered?: () => void;
}

export const InteractiveDentalChat = ({ 
  user, 
  triggerBooking, 
  onBookingTriggered 
}: InteractiveDentalChatProps) => {
  const [messages, setMessages] = useState<ChatMessage[]>([]);
  const [inputMessage, setInputMessage] = useState("");
  const [isLoading, setIsLoading] = useState(false);
  const [sessionId] = useState(() => crypto.randomUUID());
  const [hasConsented, setHasConsented] = useState(true);
  const [showConsentWidget, setShowConsentWidget] = useState(!user);
  const [activeWidget, setActiveWidget] = useState<string | null>(null);
  const [widgetData, setWidgetData] = useState<any>({});
  const [userProfile, setUserProfile] = useState<any>(null);
  
  // Booking flow state
  const [bookingFlow, setBookingFlow] = useState({
    reason: '',
    selectedDentist: null,
    selectedDate: null as Date | null,
    selectedTime: '',
    urgency: 1,
    step: 'reason' // reason -> dentist -> date -> time -> confirm
  });

  const { t } = useLanguage();
  const { toast } = useToast();
  const { setTheme } = useTheme();
  const messagesEndRef = useRef<HTMLDivElement>(null);

  useEffect(() => {
    scrollToBottom();
  }, [messages, activeWidget]);

  useEffect(() => {
    if (user) {
      setHasConsented(true);
      setShowConsentWidget(false);
      loadUserProfile();
      initializeChat();
    } else {
      setShowConsentWidget(true);
    }
  }, [user]);

  useEffect(() => {
    if (triggerBooking && hasConsented) {
      handleQuickAction('book_appointment');
      onBookingTriggered?.();
    }
  }, [triggerBooking, hasConsented, onBookingTriggered]);

  const scrollToBottom = () => {
    setTimeout(() => {
      messagesEndRef.current?.scrollIntoView({ behavior: "smooth" });
    }, 100);
  };

  const loadUserProfile = async () => {
    if (!user) return;
    
    try {
      const { data, error } = await supabase
        .from("profiles")
        .select("*")
        .eq("user_id", user.id)
        .single();

      if (error) throw error;
      setUserProfile(data);
    } catch (error) {
      console.error("Error loading user profile:", error);
    }
  };

  const initializeChat = () => {
    if (messages.length === 0) {
      const welcomeMessage: ChatMessage = {
        id: crypto.randomUUID(),
        session_id: sessionId,
        message: user && userProfile
          ? t.detailedWelcomeMessageWithName(userProfile.first_name)
          : t.detailedWelcomeMessage,
        is_bot: true,
        message_type: "text",
        created_at: new Date().toISOString(),
      };
      setMessages([welcomeMessage]);
<<<<<<< HEAD

      // AI will decide when to show widgets like quick actions

=======
      
>>>>>>> 9d5d2331
    }
  };

  const saveMessage = async (message: ChatMessage) => {
    if (!user) return;
    
    try {
      await supabase.from("chat_messages").insert({
        session_id: message.session_id,
        user_id: user.id,
        message: message.message,
        is_bot: message.is_bot,
        message_type: message.message_type,
        metadata: message.metadata,
      });
    } catch (error) {
      console.error("Error saving message:", error);
    }
  };

  const addBotMessage = (message: string, type: 'text' | 'success' | 'info' | 'warning' = 'text') => {
    const botMessage: ChatMessage = {
      id: crypto.randomUUID(),
      session_id: sessionId,
      message,
      is_bot: true,
      message_type: type,
      created_at: new Date().toISOString(),
    };

    setMessages(prev => [...prev, botMessage]);
    saveMessage(botMessage);
  };

<<<<<<< HEAD
const generateBotResponse = async (
  userMessage: string,
  history: ChatMessage[]
): Promise<{ message: ChatMessage; fallback: boolean; suggestions: string[] }> => {
=======
  const generateBotResponse = async (
    userMessage: string,
    history: ChatMessage[]
  ): Promise<ChatMessage> => {
>>>>>>> 9d5d2331
    try {
      const { data, error } = await supabase.functions.invoke('dental-ai-chat', {
        body: {
          message: userMessage,
          conversation_history: history,
          user_profile: userProfile || (user ? {
            name: user.email?.split('@')[0] || 'Patient',
            email: user.email
          } : {
            name: 'Guest',
            email: null
          })
        }
      });

      if (error) throw error;

      const responseText = data.response || data.fallback_response || "I'm sorry, I couldn't process your request.";
<<<<<<< HEAD
      const result = {
=======
      return {
>>>>>>> 9d5d2331
        id: crypto.randomUUID(),
        session_id: sessionId,
        message: responseText,
        is_bot: true,
        message_type: 'text',
        created_at: new Date().toISOString(),
      };
<<<<<<< HEAD
      return {
        message: result,
        fallback: Boolean(data.fallback_response && !data.response),
        suggestions: data.suggestions || []
      };
    } catch (error) {
      console.error('Error generating AI response:', error);
      return {
        message: {
          id: crypto.randomUUID(),
          session_id: sessionId,
          message: "I'm sorry, I couldn't process your request.",
          is_bot: true,
          message_type: 'text',
          created_at: new Date().toISOString(),
        },
        fallback: true,
        suggestions: []
=======
    } catch (error) {
      console.error('Error generating AI response:', error);
      return {
        id: crypto.randomUUID(),
        session_id: sessionId,
        message: "I'm sorry, I couldn't process your request.",
        is_bot: true,
        message_type: 'text',
        created_at: new Date().toISOString(),
>>>>>>> 9d5d2331
      };
    }
  };

  const handleConsent = (accepted: boolean) => {
    if (!accepted) {
      addBotMessage("Please log in to continue using First Smile AI.");
      setShowConsentWidget(false);
      return;
    }

    setHasConsented(true);
    setShowConsentWidget(false);
    addBotMessage("Welcome to First Smile AI! 🎉 Please log in to book appointments and access all features.");
  };

  const handleQuickAction = (action: string) => {
    setActiveWidget(null);
    
    switch (action) {
      case 'appointments':
        showAppointments();
        break;
      case 'book_appointment':
      case 'earliest':
        startBookingFlow();
        break;
      case 'emergency':
        startEmergencyBooking();
        break;
      case 'help':
        showHelp();
        break;
    }
  };

  const showAppointments = async () => {
    if (!user) {
      addBotMessage("Please log in to view your appointments.");
      return;
    }

    addBotMessage("Let me check your appointments... 🔍");
    
    try {
      const { data: profile } = await supabase
        .from("profiles")
        .select("id")
        .eq("user_id", user.id)
        .single();

      if (!profile) {
        addBotMessage("I couldn't find your profile. Please complete your profile first.");
        return;
      }

      const { data: appointments, error } = await supabase
        .from("appointments")
        .select(`
          id,
          appointment_date,
          reason,
          status,
          notes,
          dentists:dentist_id (
            profiles:profile_id (
              first_name,
              last_name
            )
          )
        `)
        .eq("patient_id", profile.id)
        .order("appointment_date", { ascending: true });

      if (error) throw error;

      if (!appointments || appointments.length === 0) {
        addBotMessage("You don't have any appointments scheduled yet. Would you like to book one? 📅");
        return;
      }

      const now = new Date();
      const upcoming = appointments.filter(apt => new Date(apt.appointment_date) >= now);
      const past = appointments.filter(apt => new Date(apt.appointment_date) < now);

      let responseMessage = "";

      if (upcoming.length > 0) {
        responseMessage += `📅 **Your upcoming appointments:**\n\n`;
        upcoming.forEach((apt, index) => {
          const date = new Date(apt.appointment_date);
          const dentistName = apt.dentists?.profiles 
            ? `Dr. ${apt.dentists.profiles.first_name} ${apt.dentists.profiles.last_name}`
            : "Unknown dentist";
          
          responseMessage += `${index + 1}. **${format(date, "EEEE, MMMM d")}** at **${format(date, "h:mm a")}**\n`;
          responseMessage += `   👨‍⚕️ ${dentistName}\n`;
          responseMessage += `   📝 ${apt.reason}\n`;
          responseMessage += `   🔸 Status: ${apt.status}\n\n`;
        });
      }

      if (past.length > 0 && upcoming.length === 0) {
        responseMessage += `📋 **Your recent appointments:**\n\n`;
        past.slice(-3).forEach((apt, index) => {
          const date = new Date(apt.appointment_date);
          const dentistName = apt.dentists?.profiles 
            ? `Dr. ${apt.dentists.profiles.first_name} ${apt.dentists.profiles.last_name}`
            : "Unknown dentist";
          
          responseMessage += `${index + 1}. **${format(date, "EEEE, MMMM d")}** at **${format(date, "h:mm a")}**\n`;
          responseMessage += `   👨‍⚕️ ${dentistName}\n`;
          responseMessage += `   📝 ${apt.reason}\n\n`;
        });
        responseMessage += "\nNo upcoming appointments. Would you like to book one? 📅";
      }

      addBotMessage(responseMessage);
<<<<<<< HEAD
=======
      
      // When there are no upcoming appointments, simply let the conversation continue
>>>>>>> 9d5d2331

    } catch (error) {
      console.error("Error fetching appointments:", error);
      addBotMessage("I'm sorry, I couldn't retrieve your appointments right now. Please try again later.");
    }
  };

  const startBookingFlow = () => {
    if (!user) {
      addBotMessage("Please log in to book an appointment. You can find the login button at the top right of the page.");
      return;
    }

    addBotMessage("I'll help you book an appointment! 📅 Let's start by understanding what brings you here today.");
    setBookingFlow({ ...bookingFlow, step: 'reason' });
    setActiveWidget('appointment-reason');
  };

  const startEmergencyBooking = () => {
    if (!user) {
      addBotMessage("Please log in to book an emergency appointment.");
      return;
    }

    setBookingFlow({ ...bookingFlow, reason: 'emergency', urgency: 3, step: 'dentist' });
    addBotMessage("🚨 **Emergency Booking** - I'll find you the earliest available slot with any dentist.");
    loadDentistsForBooking();
  };

  const showHelp = () => {
    const helpMessage = `
**Here's what I can help you with:** ❓

🗓️ **Appointments**
- "Show my appointments"
- "Book an appointment"
- "Find earliest slot"

⚙️ **Settings**
- "Change language to English/French/Dutch"
- "Switch to dark/light mode"
- "Update my personal information"

📷 **Upload Images**
- "Upload a photo"
- Share X-rays or dental images

🚨 **Emergency**
- "Emergency booking" for urgent care

Just type what you need or use the quick action buttons! 😊
    `;
    
    addBotMessage(helpMessage);
<<<<<<< HEAD
  };

  const handleSuggestions = (suggestions?: string[]) => {
    if (!suggestions || suggestions.length === 0) return;

    if (suggestions.includes('appointments-list')) {
      showAppointments();
      return;
    }

    if (
      suggestions.includes('booking') ||
      suggestions.includes('skip-patient-selection') ||
      suggestions.includes('recommend-dentist')
    ) {
      startBookingFlow();
    }
=======
>>>>>>> 9d5d2331
  };

  const loadDentistsForBooking = async () => {
    try {
      const { data, error } = await supabase
        .from("dentists")
        .select(`
          id,
          specialization,
          profiles:profile_id (
            first_name,
            last_name
          )
        `)
        .eq("is_active", true);

      if (error) throw error;
      
      setWidgetData({ dentists: data || [] });
      setActiveWidget('dentist-selection');
      addBotMessage("Please choose your preferred dentist:");
      
    } catch (error) {
      console.error("Error fetching dentists:", error);
      addBotMessage("I couldn't load the dentist list. Please try again.");
    }
  };

  const handleAppointmentReason = (reason: string) => {
    const reasonLabels = {
      routine: 'Routine check-up',
      braces: 'Braces tightening', 
      emergency: 'Pain/Emergency',
      cleaning: 'Cleaning'
    };

    setBookingFlow({ ...bookingFlow, reason, step: 'dentist' });
    setActiveWidget(null);
    
    addBotMessage(`Great! You selected: **${reasonLabels[reason as keyof typeof reasonLabels]}** 🦷`);
    
    setTimeout(() => {
      loadDentistsForBooking();
    }, 1000);
  };

  const handleDentistSelection = (dentist: any) => {
    setBookingFlow({ ...bookingFlow, selectedDentist: dentist, step: 'date' });
    setActiveWidget(null);
    
    addBotMessage(`Perfect! You selected **Dr. ${dentist.profiles?.first_name} ${dentist.profiles?.last_name}** 👨‍⚕️`);
    
    setTimeout(() => {
      setActiveWidget('calendar');
      addBotMessage("Now, please select your preferred date:");
    }, 1000);
  };

  const handleDateSelection = async (date: Date) => {
    setBookingFlow({ ...bookingFlow, selectedDate: date, step: 'time' });
    setActiveWidget(null);
    
    addBotMessage(`Date selected: **${format(date, "EEEE, MMMM d, yyyy")}** 📅`);
    addBotMessage("Loading available times... ⏳");
    
    try {
      // Generate slots for the date
      await supabase.rpc('generate_daily_slots', {
        p_dentist_id: bookingFlow.selectedDentist.id,
        p_date: date.toISOString().split('T')[0]
      });

      const { data, error } = await supabase
        .from('appointment_slots')
        .select('slot_time, is_available, emergency_only')
        .eq('dentist_id', bookingFlow.selectedDentist.id)
        .eq('slot_date', date.toISOString().split('T')[0])
        .order('slot_time');

      if (error) throw error;

      const slots = (data || []).map(slot => ({
        time: slot.slot_time.substring(0, 5),
        available: slot.is_available && !slot.emergency_only
      }));

      setWidgetData({ slots });
      
      const availableCount = slots.filter(s => s.available).length;
      if (availableCount === 0) {
        addBotMessage(`No available slots for ${format(date, "EEEE, MMMM d")}. Please select a different date.`);
        setTimeout(() => setActiveWidget('calendar'), 1000);
      } else {
        setActiveWidget('time-slots');
        addBotMessage("Please choose your preferred time:");
      }
      
    } catch (error) {
      console.error("Error fetching slots:", error);
      addBotMessage("I couldn't load the available times. Please try a different date.");
      setTimeout(() => setActiveWidget('calendar'), 1000);
    }
  };

  const handleTimeSelection = (time: string) => {
    setBookingFlow({ ...bookingFlow, selectedTime: time, step: 'confirm' });
    setActiveWidget(null);
    
    addBotMessage(`Time selected: **${time}** 🕐`);
    
    setTimeout(() => {
      const appointmentData = {
        date: bookingFlow.selectedDate,
        time: time,
        dentist: bookingFlow.selectedDentist,
        reason: bookingFlow.reason
      };
      
      setWidgetData({ appointment: appointmentData });
      setActiveWidget('appointment-confirmation');
      addBotMessage("Please review and confirm your appointment:");
    }, 1000);
  };

  const handleAppointmentConfirmation = async () => {
    if (!user || !bookingFlow.selectedDate || !bookingFlow.selectedTime || !bookingFlow.selectedDentist) {
      addBotMessage("Missing information. Please start the booking process again.");
      return;
    }

    setActiveWidget(null);
    addBotMessage("Booking your appointment... ⏳");

    try {
      const { data: profile } = await supabase
        .from("profiles")
        .select("id, first_name, last_name, phone, email")
        .eq("user_id", user.id)
        .single();

      if (!profile) throw new Error("Profile not found");

      const requiredFields = ['first_name', 'last_name', 'phone', 'email'];
      const missingFields = requiredFields.filter(field => !profile[field]);
      
      if (missingFields.length > 0) {
        addBotMessage("I need some additional information to complete your booking. Please update your profile first.");
        setTimeout(() => setActiveWidget('personal-info'), 1000);
        return;
      }

      const appointmentDateTime = new Date(bookingFlow.selectedDate);
      const [hours, minutes] = bookingFlow.selectedTime.split(":");
      appointmentDateTime.setHours(parseInt(hours), parseInt(minutes));

      const { data: appointmentData, error: appointmentError } = await supabase
        .from("appointments")
        .insert({
          patient_id: profile.id,
          dentist_id: bookingFlow.selectedDentist.id,
          appointment_date: appointmentDateTime.toISOString(),
          reason: bookingFlow.reason || "General consultation",
          status: "pending",
          urgency: bookingFlow.urgency === 3 ? "high" : "medium"
        })
        .select()
        .single();

      if (appointmentError) throw appointmentError;

      const { error: slotError } = await supabase.rpc('book_appointment_slot', {
        p_dentist_id: bookingFlow.selectedDentist.id,
        p_slot_date: bookingFlow.selectedDate.toISOString().split('T')[0],
        p_slot_time: bookingFlow.selectedTime + ':00',
        p_appointment_id: appointmentData.id
      });

      if (slotError) {
        await supabase.from("appointments").delete().eq("id", appointmentData.id);
        throw new Error("This time slot is no longer available");
      }

      toast({
        title: "Appointment Confirmed! 🎉",
        description: `${format(bookingFlow.selectedDate, "EEEE, MMMM d")} at ${bookingFlow.selectedTime}`
      });

      const confirmationMessage = `🎉 **Appointment Confirmed!**

📅 **Date:** ${format(bookingFlow.selectedDate, "EEEE, MMMM d, yyyy")}
🕒 **Time:** ${bookingFlow.selectedTime}
👨‍⚕️ **Dentist:** Dr. ${bookingFlow.selectedDentist.profiles?.first_name} ${bookingFlow.selectedDentist.profiles?.last_name}
📝 **Type:** ${bookingFlow.reason || "General consultation"}

You'll receive a confirmation email shortly. If you need to reschedule or cancel, just ask me! 😊`;

      addBotMessage(confirmationMessage, 'success');
      
      // Reset booking flow
      setBookingFlow({
        reason: '',
        selectedDentist: null,
        selectedDate: null,
        selectedTime: '',
        urgency: 1,
        step: 'reason'
      });


<<<<<<< HEAD


=======
>>>>>>> 9d5d2331

    } catch (error) {
      console.error("Error booking appointment:", error);
      addBotMessage("I'm sorry, I couldn't complete your booking. Please try again or contact the clinic directly.");
    }
  };

  const handleSendMessage = async () => {
    if (!inputMessage.trim() || !hasConsented) return;

    const userMessage: ChatMessage = {
      id: crypto.randomUUID(),
      session_id: sessionId,
      message: inputMessage,
      is_bot: false,
      message_type: "text",
      created_at: new Date().toISOString(),
    };

    setMessages(prev => [...prev, userMessage]);
    const currentInput = inputMessage.toLowerCase();
    setInputMessage("");
    setIsLoading(true);
    setActiveWidget(null);

    await saveMessage(userMessage);

    const themeIntent = await detectThemeIntent(currentInput);
    if (themeIntent) {
      setTheme(themeIntent);
      addBotMessage(`Theme changed to ${themeIntent} mode! ${themeIntent === 'dark' ? '🌙' : '☀️'}`);
      setIsLoading(false);
      return;
    }

<<<<<<< HEAD
    if (currentInput.includes('language')) {
      if (currentInput.includes('english')) {
        handleLanguageChange('en');
      } else if (currentInput.includes('french') || currentInput.includes('français')) {
        handleLanguageChange('fr');
      } else if (currentInput.includes('dutch') || currentInput.includes('nederlands')) {
        handleLanguageChange('nl');
      } else {
        setActiveWidget('quick-settings');
        addBotMessage('I can help you change the language. Please select from the options below:');
      }
      setIsLoading(false);
      return;
    }

    const history = [...messages, userMessage].slice(-10);
    const { message: botResponse, fallback, suggestions } = await generateBotResponse(userMessage.message, history);
    setMessages(prev => [...prev, botResponse]);
    await saveMessage(botResponse);

    handleSuggestions(suggestions);

    if (fallback) {
      setTimeout(() => setActiveWidget('quick-actions'), 1000);
=======
    // Handle various chat commands (language and appointments)
    if (currentInput.includes('appointment') || currentInput.includes('rendez-vous')) {
      if (currentInput.includes('show') || currentInput.includes('list') || currentInput.includes('my')) {
        showAppointments();
      } else {
        startBookingFlow();
      }
    } else if (currentInput.includes('language')) {
      if (currentInput.includes('english')) {
        handleLanguageChange('en');
      } else if (currentInput.includes('french') || currentInput.includes('français')) {
        handleLanguageChange('fr');
      } else if (currentInput.includes('dutch') || currentInput.includes('nederlands')) {
        handleLanguageChange('nl');
      } else {
        setActiveWidget('quick-settings');
        addBotMessage("I can help you change the language. Please select from the options below:");
      }
    } else if (currentInput.includes('help') || currentInput.includes('aide')) {
      showHelp();
    } else if (currentInput.includes('emergency') || currentInput.includes('urgent') || currentInput.includes('pain')) {
      startEmergencyBooking();
    } else {
      const history = [...messages, userMessage].slice(-10);
      const botResponse = await generateBotResponse(userMessage.message, history);
      setMessages(prev => [...prev, botResponse]);
      await saveMessage(botResponse);
>>>>>>> 9d5d2331
    }

    setIsLoading(false);
  };

  const handleLanguageChange = (lang: string) => {
    changeLanguage(lang as 'en' | 'fr' | 'nl');
    localStorage.setItem('preferred-language', lang);
    
    const langNames = {
      en: 'English',
      fr: 'French', 
      nl: 'Dutch'
    };
    
    addBotMessage(`✅ Language changed to ${langNames[lang as keyof typeof langNames]} successfully!`);
    
    toast({
      title: "Success",
      description: `Language changed to ${langNames[lang as keyof typeof langNames]}`
    });
  };

  const detectThemeIntent = async (message: string): Promise<'dark' | 'light' | null> => {
    try {
      const apiKey = import.meta.env.VITE_OPENAI_API_KEY;
      if (!apiKey) return null;

      const response = await fetch('https://api.openai.com/v1/chat/completions', {
        method: 'POST',
        headers: {
          'Content-Type': 'application/json',
          Authorization: `Bearer ${apiKey}`
        },
        body: JSON.stringify({
          model: 'gpt-4-turbo',
          messages: [
            { role: 'system', content: 'Determine if the user wants a dark or light theme. Respond with "dark", "light", or "none".' },
            { role: 'user', content: message }
          ],
          max_tokens: 1,
          temperature: 0
        })
      });

      const data = await response.json();
      const intent = data.choices?.[0]?.message?.content?.toLowerCase().trim();
      if (intent === 'dark' || intent === 'light') return intent;
    } catch (error) {
      console.error('Theme intent detection failed', error);
    }
    return null;
  };

  const handleKeyPress = (e: React.KeyboardEvent) => {
    if (e.key === 'Enter' && !e.shiftKey) {
      e.preventDefault();
      handleSendMessage();
    }
  };

  const renderWidget = () => {
    if (!activeWidget) return null;

    switch (activeWidget) {
      case 'appointment-reason':
        return <AppointmentReasonWidget onSelect={handleAppointmentReason} />;
      
      case 'dentist-selection':
        return (
          <DentistSelectionWidget 
            dentists={widgetData.dentists || []} 
            onSelect={handleDentistSelection} 
          />
        );
      
      case 'calendar':
        return (
          <InlineCalendarWidget
            selectedDate={bookingFlow.selectedDate || undefined}
            onDateSelect={handleDateSelection}
            dentistName={bookingFlow.selectedDentist ? 
              `Dr. ${bookingFlow.selectedDentist.profiles?.first_name} ${bookingFlow.selectedDentist.profiles?.last_name}` : 
              undefined
            }
          />
        );
      
      case 'time-slots':
        return (
          <TimeSlotsWidget
            slots={widgetData.slots || []}
            selectedTime={bookingFlow.selectedTime}
            onTimeSelect={handleTimeSelection}
          />
        );
      
      case 'appointment-confirmation':
        return (
          <AppointmentConfirmationWidget
            appointment={widgetData.appointment}
            onConfirm={handleAppointmentConfirmation}
            onCancel={() => {
              setActiveWidget(null);
              addBotMessage("Appointment cancelled. Would you like to try a different time?");
            }}
          />
        );
      
      case 'personal-info':
        return user ? (
          <PersonalInfoFormWidget
            user={user}
            onSave={(data) => {
              setActiveWidget(null);
              addBotMessage("✅ Your information has been updated successfully!");
              toast({
                title: "Success",
                description: "Personal information saved"
              });
            }}
            onCancel={() => {
              setActiveWidget(null);
              addBotMessage("Information update cancelled.");
            }}
          />
        ) : null;
      
      case 'quick-settings':
        return (
          <QuickSettingsWidget
            onLanguageChange={handleLanguageChange}
            onThemeChange={(theme) => {
              setTheme(theme);
              addBotMessage(`✅ Theme changed to ${theme} mode!`);
            }}
          />
        );
      
      case 'image-upload':
        return (
          <ImageUploadWidget
            onUpload={(file) => {
              setActiveWidget(null);
              addBotMessage(`✅ Image "${file.name}" uploaded successfully! I'll analyze it and get back to you.`);
            }}
            onCancel={() => {
              setActiveWidget(null);
              addBotMessage("Image upload cancelled.");
            }}
          />
        );
<<<<<<< HEAD

      case 'quick-actions':
        return <QuickActionsWidget onAction={handleQuickAction} />;

=======
      
>>>>>>> 9d5d2331
      default:
        return null;
    }
  };

  if (showConsentWidget) {
    return (
      <div className="flex flex-col h-full">
        <div className="flex-1 p-4 flex items-center justify-center">
          <PrivacyConsentWidget
            onAccept={() => handleConsent(true)}
            onDecline={() => handleConsent(false)}
          />
        </div>
      </div>
    );
  }

  return (
    <div className="flex flex-col h-full">
      <ScrollArea className="flex-1 p-4">
        <div className="space-y-4 max-w-4xl mx-auto">
          {messages.map((message) => (
            <div
              key={message.id}
              className={`flex ${message.is_bot ? "justify-start" : "justify-end"}`}
            >
              <div
                className={`flex items-start space-x-2 max-w-md ${
                  message.is_bot ? "" : "flex-row-reverse space-x-reverse"
                }`}
              >
                <div className="flex-shrink-0">
                  {message.is_bot ? (
                    <div className="w-8 h-8 rounded-full bg-primary/10 flex items-center justify-center">
                      <Bot className="w-4 h-4 text-primary" />
                    </div>
                  ) : (
                    <div className="w-8 h-8 rounded-full bg-secondary flex items-center justify-center">
                      <UserIcon className="w-4 h-4 text-secondary-foreground" />
                    </div>
                  )}
                </div>
                <Card className={`${message.is_bot ? "bg-muted/50" : "bg-primary text-primary-foreground"}`}>
                  <CardContent className="p-3">
                    <div className="text-sm whitespace-pre-wrap">{message.message}</div>
                    {message.message_type === 'success' && (
                      <Badge variant="secondary" className="mt-2">
                        Success
                      </Badge>
                    )}
                  </CardContent>
                </Card>
              </div>
            </div>
          ))}
          
          {isLoading && (
            <div className="flex justify-start">
              <div className="flex items-start space-x-2 max-w-md">
                <div className="w-8 h-8 rounded-full bg-primary/10 flex items-center justify-center">
                  <Bot className="w-4 h-4 text-primary" />
                </div>
                <Card className="bg-muted/50">
                  <CardContent className="p-3">
                    <div className="flex space-x-1">
                      <div className="w-2 h-2 bg-primary rounded-full animate-bounce"></div>
                      <div className="w-2 h-2 bg-primary rounded-full animate-bounce" style={{ animationDelay: "0.1s" }}></div>
                      <div className="w-2 h-2 bg-primary rounded-full animate-bounce" style={{ animationDelay: "0.2s" }}></div>
                    </div>
                  </CardContent>
                </Card>
              </div>
            </div>
          )}
          
          {renderWidget()}
          
          <div ref={messagesEndRef} />
        </div>
      </ScrollArea>

      {hasConsented && (
        <div className="border-t p-4">
          <div className="flex space-x-2 max-w-4xl mx-auto">
            <Input
              placeholder={t.typeMessage || "Type your message..."}
              value={inputMessage}
              onChange={(e) => setInputMessage(e.target.value)}
              onKeyPress={handleKeyPress}
              className="flex-1"
              disabled={isLoading}
            />
            <Button 
              onClick={handleSendMessage} 
              disabled={!inputMessage.trim() || isLoading}
              size="icon"
            >
              <Send className="h-4 w-4" />
            </Button>
          </div>
        </div>
      )}
    </div>
  );
};
<|MERGE_RESOLUTION|>--- conflicted
+++ resolved
@@ -119,13 +119,7 @@
         created_at: new Date().toISOString(),
       };
       setMessages([welcomeMessage]);
-<<<<<<< HEAD
-
-      // AI will decide when to show widgets like quick actions
-
-=======
-      
->>>>>>> 9d5d2331
+
     }
   };
 
@@ -160,17 +154,7 @@
     saveMessage(botMessage);
   };
 
-<<<<<<< HEAD
-const generateBotResponse = async (
-  userMessage: string,
-  history: ChatMessage[]
-): Promise<{ message: ChatMessage; fallback: boolean; suggestions: string[] }> => {
-=======
-  const generateBotResponse = async (
-    userMessage: string,
-    history: ChatMessage[]
-  ): Promise<ChatMessage> => {
->>>>>>> 9d5d2331
+
     try {
       const { data, error } = await supabase.functions.invoke('dental-ai-chat', {
         body: {
@@ -189,11 +173,7 @@
       if (error) throw error;
 
       const responseText = data.response || data.fallback_response || "I'm sorry, I couldn't process your request.";
-<<<<<<< HEAD
-      const result = {
-=======
-      return {
->>>>>>> 9d5d2331
+
         id: crypto.randomUUID(),
         session_id: sessionId,
         message: responseText,
@@ -201,36 +181,7 @@
         message_type: 'text',
         created_at: new Date().toISOString(),
       };
-<<<<<<< HEAD
-      return {
-        message: result,
-        fallback: Boolean(data.fallback_response && !data.response),
-        suggestions: data.suggestions || []
-      };
-    } catch (error) {
-      console.error('Error generating AI response:', error);
-      return {
-        message: {
-          id: crypto.randomUUID(),
-          session_id: sessionId,
-          message: "I'm sorry, I couldn't process your request.",
-          is_bot: true,
-          message_type: 'text',
-          created_at: new Date().toISOString(),
-        },
-        fallback: true,
-        suggestions: []
-=======
-    } catch (error) {
-      console.error('Error generating AI response:', error);
-      return {
-        id: crypto.randomUUID(),
-        session_id: sessionId,
-        message: "I'm sorry, I couldn't process your request.",
-        is_bot: true,
-        message_type: 'text',
-        created_at: new Date().toISOString(),
->>>>>>> 9d5d2331
+
       };
     }
   };
@@ -349,11 +300,7 @@
       }
 
       addBotMessage(responseMessage);
-<<<<<<< HEAD
-=======
-      
-      // When there are no upcoming appointments, simply let the conversation continue
->>>>>>> 9d5d2331
+
 
     } catch (error) {
       console.error("Error fetching appointments:", error);
@@ -408,26 +355,7 @@
     `;
     
     addBotMessage(helpMessage);
-<<<<<<< HEAD
-  };
-
-  const handleSuggestions = (suggestions?: string[]) => {
-    if (!suggestions || suggestions.length === 0) return;
-
-    if (suggestions.includes('appointments-list')) {
-      showAppointments();
-      return;
-    }
-
-    if (
-      suggestions.includes('booking') ||
-      suggestions.includes('skip-patient-selection') ||
-      suggestions.includes('recommend-dentist')
-    ) {
-      startBookingFlow();
-    }
-=======
->>>>>>> 9d5d2331
+
   };
 
   const loadDentistsForBooking = async () => {
@@ -637,11 +565,7 @@
       });
 
 
-<<<<<<< HEAD
-
-
-=======
->>>>>>> 9d5d2331
+
 
     } catch (error) {
       console.error("Error booking appointment:", error);
@@ -677,60 +601,7 @@
       return;
     }
 
-<<<<<<< HEAD
-    if (currentInput.includes('language')) {
-      if (currentInput.includes('english')) {
-        handleLanguageChange('en');
-      } else if (currentInput.includes('french') || currentInput.includes('français')) {
-        handleLanguageChange('fr');
-      } else if (currentInput.includes('dutch') || currentInput.includes('nederlands')) {
-        handleLanguageChange('nl');
-      } else {
-        setActiveWidget('quick-settings');
-        addBotMessage('I can help you change the language. Please select from the options below:');
-      }
-      setIsLoading(false);
-      return;
-    }
-
-    const history = [...messages, userMessage].slice(-10);
-    const { message: botResponse, fallback, suggestions } = await generateBotResponse(userMessage.message, history);
-    setMessages(prev => [...prev, botResponse]);
-    await saveMessage(botResponse);
-
-    handleSuggestions(suggestions);
-
-    if (fallback) {
-      setTimeout(() => setActiveWidget('quick-actions'), 1000);
-=======
-    // Handle various chat commands (language and appointments)
-    if (currentInput.includes('appointment') || currentInput.includes('rendez-vous')) {
-      if (currentInput.includes('show') || currentInput.includes('list') || currentInput.includes('my')) {
-        showAppointments();
-      } else {
-        startBookingFlow();
-      }
-    } else if (currentInput.includes('language')) {
-      if (currentInput.includes('english')) {
-        handleLanguageChange('en');
-      } else if (currentInput.includes('french') || currentInput.includes('français')) {
-        handleLanguageChange('fr');
-      } else if (currentInput.includes('dutch') || currentInput.includes('nederlands')) {
-        handleLanguageChange('nl');
-      } else {
-        setActiveWidget('quick-settings');
-        addBotMessage("I can help you change the language. Please select from the options below:");
-      }
-    } else if (currentInput.includes('help') || currentInput.includes('aide')) {
-      showHelp();
-    } else if (currentInput.includes('emergency') || currentInput.includes('urgent') || currentInput.includes('pain')) {
-      startEmergencyBooking();
-    } else {
-      const history = [...messages, userMessage].slice(-10);
-      const botResponse = await generateBotResponse(userMessage.message, history);
-      setMessages(prev => [...prev, botResponse]);
-      await saveMessage(botResponse);
->>>>>>> 9d5d2331
+
     }
 
     setIsLoading(false);
@@ -883,14 +754,7 @@
             }}
           />
         );
-<<<<<<< HEAD
-
-      case 'quick-actions':
-        return <QuickActionsWidget onAction={handleQuickAction} />;
-
-=======
-      
->>>>>>> 9d5d2331
+
       default:
         return null;
     }
