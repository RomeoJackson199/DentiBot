--- conflicted
+++ resolved
@@ -28,11 +28,7 @@
             <div className="flex items-center justify-center w-10 h-10 bg-gradient-to-br from-blue-600 to-purple-600 rounded-lg shadow-md">
               <Calendar className="h-6 w-6 text-white" />
             </div>
-<<<<<<< HEAD
-            <span className="text-xl font-bold bg-gradient-to-r from-blue-600 to-purple-600 bg-clip-text text-transparent">Caberu</span>
-=======
-            <span className="text-xl font-bold text-gray-900">Caberu</span>
->>>>>>> 59485086
+
           </a>
 
           {/* Desktop Navigation */}
